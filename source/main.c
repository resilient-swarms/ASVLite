#include <stdio.h>
#include <string.h>
#include <time.h>
#include "asv.h"

#define BUFFER_SIZE 50000

/**
 * A simple struct to record the simulated data for each time step of 
 * simulation.
 */
struct Simulation_data
{
  double time; // sec.
  double wave_elevation; // Wave elevation at the position of the vehicle, m.
  double cog_x;   // m.
  double cog_y;   // m.
  double cog_z;   // m.
  double heel;    // deg.
  double trim;    // deg. 
  double heading; // deg.
  double thrust_fore_ps; // N.
  double thrust_fore_sb; // N.
  double thrust_aft_ps;  // N.
  double thrust_aft_sb;  // N.
};

#define BUFFER_SIZE 50000

/**
 * A simple struct to record the simulated data for each time step of 
 * simulation.
 */
struct Simulation_data
{
  double time; // sec.
  double wave_elevation; // Wave elevation at the position of the vehicle, m.
  double cog_x;   // m.
  double cog_y;   // m.
  double cog_z;   // m.
  double heel;    // deg.
  double trim;    // deg. 
  double heading; // deg.
  double thrust_fore_ps; // N.
  double thrust_fore_sb; // N.
  double thrust_aft_ps;  // N.
  double thrust_aft_sb;  // N.
}simulation_data[BUFFER_SIZE];

int main(int argc, char** argv)
{
  if(argc != 2)
  {
    fprintf(stderr, "Error. Usage: %s output_file_prefix.\n", argv[0]);
    return 1;
  }

<<<<<<< HEAD
  // Init world
  struct World world;
  world_init(&world, argv[1]);

  // Init clock.
  double time_step_size = 10.0; // time step size in milli-seconds 
  double run_time = 0.0; // initialise time
  int t = 0; // counter for time steps
  clock_t start, end;

  // Propeller orientations are fixed.
  struct Attitude propeller_orientation = (struct Attitude){0.0,0.0,0.0};

  // Set destination
  struct Point destination = (struct Point){100.0, 100.0, 0.0};
  
  // Start simulation
  for(double h = 0.0; h <= 15; h=h+0.5)
  {
    // Reset time for each simulation
    run_time = 0.0; 
    t = 0; 

    // Reset the world
    if(h != 0.0)
    {
      if(world.wave == NULL)
      {
        world.wave = (struct Wave*)malloc(sizeof(struct Wave));
      }
      wave_init_with_sig_wave_ht(world.wave, h, 0.0);
      asv_init(&world.asv, 
               world.asv.spec, 
               world.wave, 
               world.wind, 
               world.current);
    }

    fprintf(stdout, 
      "\nStar simulation for significant wave height of {%f} m. \n", h);
    fprintf(stdout, "--> time step size = %f milli_seconds. \n", 
            time_step_size);
    
    // Start clock to measure time.
    start = clock();
    while(world.asv.cog_position.x < destination.x)
    {
      // Get the wave elevation if wave is simulated.
      double wave_elevation = 0.0;
      if(world.wave)
      {  
        wave_elevation = wave_get_elevation(world.wave, 
                                            &world.asv.cog_position, 
                                            run_time);
      }

      // Set the propeller thrust and orientation.
      asv_propeller_set_thrust(&world.asv.propellers[0], 
                               5.0,
                               propeller_orientation);
      asv_propeller_set_thrust(&world.asv.propellers[1], 
                               5.0,
                               propeller_orientation);
      asv_propeller_set_thrust(&world.asv.propellers[2], 
                               5.0,
                               propeller_orientation);
      asv_propeller_set_thrust(&world.asv.propellers[3], 
                               5.0,
                               propeller_orientation);

      // Get the asv dynamics for the current time step.
      world_set_frame(&world, run_time);

      // Record the simulated data.
      if(t < BUFFER_SIZE)
      {
        run_time = (t*time_step_size)/1000.0; // seconds
        simulation_data[t].time = run_time;
        simulation_data[t].wave_elevation = wave_elevation;
        simulation_data[t].cog_x = world.asv.cog_position.x;
        simulation_data[t].cog_y = world.asv.cog_position.y;
        simulation_data[t].cog_z = world.asv.cog_position.z -
                                  (world.asv.spec.cog.z - world.asv.spec.T);
        simulation_data[t].heel = world.asv.attitude.heel * 180.0/PI;
        simulation_data[t].trim = world.asv.attitude.trim * 180.0/PI;
        simulation_data[t].heel = world.asv.attitude.heading * 180.0/PI;
        ++t;
      }
      else
      {
        fprintf(stderr, "Error: no buffer space for simulated data. \n");
        break;
        //return 0;
      }     
    }
    // Stop clock.
    end = clock();

    // Record the results.
    // Open output text file. 
    char* in_file = argv[1];
    char out_file[120];
    if(strlen(in_file) > 114)
    {
      fprintf(stderr, "Error. Filename too long. Cannot create output file.\n");
      return 1;
    }
    for(int i = 0; i<strlen(in_file)-4; ++i)
    {
      out_file[i] = in_file[i];
    }
    sprintf(out_file+strlen(in_file)-4, "_%.2f.txt", h);
    FILE* fp;
    if(!(fp = fopen(out_file, "w")))
    {
      fprintf(stderr, "Error. Cannot open output file %s.\n", out_file);
      return 1;
    }
    // Print the results to the file
    fprintf(fp, "# task duration = %f seconds.\n", run_time);
    fprintf(fp, "# time taken for simulation = %f sec. \n", 
            ((double)(end - start)) / CLOCKS_PER_SEC);
    
    fprintf(fp, "#[01]time(sec)  "
               "[02]wave_elevation(m)  " 
               "[03]cog_x(m)  "
               "[04]cog_y(m)  "
               "[05]cog_z(m)  "
               "[06]heel(deg)  "
               "[07]trim(deg)  "
               "[08]heading(deg) " 
               "\n");
    for(int i = 0; i < t; ++i)
    {
      fprintf(fp, "%f %f %f %f %f %f %f %f %f %f %f %f \n", 
              simulation_data[i].time,
              simulation_data[i].wave_elevation,
              simulation_data[i].cog_x, 
              simulation_data[i].cog_y, 
              simulation_data[i].cog_z, 
              simulation_data[i].heel, 
              simulation_data[i].trim, 
              simulation_data[i].heading);
    }

    fprintf(stdout, "--> task duration = %f seconds. \n", run_time);
    fprintf(stdout, "--> time taken for simulation = %f sec. \n", 
            ((double)(end - start)) / CLOCKS_PER_SEC);
    fprintf(stdout, "--> simulation data written to file %s. \n", 
            out_file);
    fclose(fp);
  }
  
  world_clean(&world);
  fprintf(stdout, "End simulation. \n");
=======
  // vehicle specification
  struct Asv_specification asv_spec;
  asv_spec.L_wl      = 0.3;
  asv_spec.B_wl      = 0.3;
  asv_spec.D         = 0.3;
  asv_spec.T         = 0.1;
  asv_spec.max_speed = 2.0;
  asv_spec.disp      = 0.007;
  asv_spec.r_roll    = 0.08;
  asv_spec.r_pitch   = 0.08;
  asv_spec.r_yaw     = 0.106;
  asv_spec.cog.x     = 0.15;
  asv_spec.cog.y     = 0.0;
  asv_spec.cog.z     = 0.15;

  // set vehicle propellers
  struct Asv_propeller propellers[4];
  asv_propeller_init(&(propellers[0]), (struct Point){1.585, -0.085, -0.125});
  asv_propeller_init(&(propellers[1]), (struct Point){1.585, +0.085, -0.125});
  asv_propeller_init(&(propellers[2]), (struct Point){1.415, -0.085, -0.125});
  asv_propeller_init(&(propellers[3]), (struct Point){1.415, +0.085, -0.125});

  // vehicle to move to destination point
  struct Point destination = (struct Point){0.0, 10.0, 0};

  // start simultion
  for(double h = 0.0; h <= 15.0; h=h+0.5)
  {
    // Open file to print result
    char out_file[120];
    sprintf(out_file, "%s_%.2f.txt", argv[1], h);
    FILE* fp;
    if(!(fp = fopen(out_file, "w")))
    {
      fprintf(stderr, "Error. Cannot open output file %s.\n", out_file);
      return 1;
    }

    // Buffer to store simulation data before writing to file.
    struct Simulation_data buffer[BUFFER_SIZE];

    // init vehicle
    struct Asv asv;
    asv_init(&asv, asv_spec);
    asv_set_propeller(&asv, propellers[0]);
    asv_set_propeller(&asv, propellers[1]);
    asv_set_propeller(&asv, propellers[2]);
    asv_set_propeller(&asv, propellers[3]);

    // init wave
    struct Wave wave;
    double wave_heading = 0.0;
    if(h != 0.0)
    {
      wave_init(&wave, h, wave_heading);
      asv_set_wave(&asv, &wave);
    }

    // start clock
    double time = 0.0;
    int t = 0;
    double time_step_size = 10.0; //milli-sec
    clock_t start, end;
    start = clock();

    while(asv.cog_position.y <= destination.y)
    {
      // time
      time = t*time_step_size/1000.0; //sec

      // set propeller thrust
      asv_propeller_set_thrust(&(asv.propellers[0]), 
        5.0, (struct Attitude){0.0,0.0,0.0});
      asv_propeller_set_thrust(&(asv.propellers[1]), 
        5.0, (struct Attitude){0.0,0.0,0.0});
      asv_propeller_set_thrust(&(asv.propellers[2]), 
        5.0, (struct Attitude){0.0,0.0,0.0});
      asv_propeller_set_thrust(&(asv.propellers[3]), 
        5.0, (struct Attitude){0.0,0.0,0.0});

      // compute new position and attitude
      asv_set_dynamics(&asv, time);

      // compute wave elevation
      double wave_elevation = 0.0;
      if(h != 0.0)
      {
        wave_elevation = wave_get_elevation(&wave, &asv.cog_position, time);
      }

      // save the buffer
      buffer[t].time = time;
      buffer[t].wave_elevation = wave_elevation;
      buffer[t].cog_x = asv.cog_position.x;
      buffer[t].cog_y = asv.cog_position.y;
      buffer[t].cog_z = asv.cog_position.z - (asv.spec.cog.z - asv.spec.T);
      buffer[t].heel = asv.attitude.heel * 180.0/PI;
      buffer[t].trim = asv.attitude.trim * 180.0/PI;
      buffer[t].heel = asv.attitude.heading * 180.0/PI;

      // increment time
      ++t;
    }

    // end clock
    end = clock();
    double simulation_time = (end - start) / CLOCKS_PER_SEC;

    // Display on screen
    fprintf(stdout, "# significant wave height = %f m.\n", h);
    fprintf(stdout, "# task duration = %f seconds.\n", time);
    fprintf(stdout, "# time taken for simulation = %f sec. \n", 
            ((double)(end - start)) / CLOCKS_PER_SEC);

    // write buffer to file and close the file.
    fprintf(fp, "# significant wave height = %f m.\n", h);
    fprintf(fp, "# task duration = %f seconds.\n", time);
    fprintf(fp, "# time taken for simulation = %f sec. \n", 
            ((double)(end - start)) / CLOCKS_PER_SEC);
    for(int i = 0; i <= t; ++i)
    {
      fprintf(fp, "%f %f %f %f %f %f %f %f \n", 
              buffer[i].time,
              buffer[i].wave_elevation,
              buffer[i].cog_x, 
              buffer[i].cog_y, 
              buffer[i].cog_z, 
              buffer[i].heel, 
              buffer[i].trim, 
              buffer[i].heading);
    }

    fclose(fp);
  }
>>>>>>> 5328d9ff

  return 0;
}<|MERGE_RESOLUTION|>--- conflicted
+++ resolved
@@ -25,28 +25,6 @@
   double thrust_aft_sb;  // N.
 };
 
-#define BUFFER_SIZE 50000
-
-/**
- * A simple struct to record the simulated data for each time step of 
- * simulation.
- */
-struct Simulation_data
-{
-  double time; // sec.
-  double wave_elevation; // Wave elevation at the position of the vehicle, m.
-  double cog_x;   // m.
-  double cog_y;   // m.
-  double cog_z;   // m.
-  double heel;    // deg.
-  double trim;    // deg. 
-  double heading; // deg.
-  double thrust_fore_ps; // N.
-  double thrust_fore_sb; // N.
-  double thrust_aft_ps;  // N.
-  double thrust_aft_sb;  // N.
-}simulation_data[BUFFER_SIZE];
-
 int main(int argc, char** argv)
 {
   if(argc != 2)
@@ -55,163 +33,6 @@
     return 1;
   }
 
-<<<<<<< HEAD
-  // Init world
-  struct World world;
-  world_init(&world, argv[1]);
-
-  // Init clock.
-  double time_step_size = 10.0; // time step size in milli-seconds 
-  double run_time = 0.0; // initialise time
-  int t = 0; // counter for time steps
-  clock_t start, end;
-
-  // Propeller orientations are fixed.
-  struct Attitude propeller_orientation = (struct Attitude){0.0,0.0,0.0};
-
-  // Set destination
-  struct Point destination = (struct Point){100.0, 100.0, 0.0};
-  
-  // Start simulation
-  for(double h = 0.0; h <= 15; h=h+0.5)
-  {
-    // Reset time for each simulation
-    run_time = 0.0; 
-    t = 0; 
-
-    // Reset the world
-    if(h != 0.0)
-    {
-      if(world.wave == NULL)
-      {
-        world.wave = (struct Wave*)malloc(sizeof(struct Wave));
-      }
-      wave_init_with_sig_wave_ht(world.wave, h, 0.0);
-      asv_init(&world.asv, 
-               world.asv.spec, 
-               world.wave, 
-               world.wind, 
-               world.current);
-    }
-
-    fprintf(stdout, 
-      "\nStar simulation for significant wave height of {%f} m. \n", h);
-    fprintf(stdout, "--> time step size = %f milli_seconds. \n", 
-            time_step_size);
-    
-    // Start clock to measure time.
-    start = clock();
-    while(world.asv.cog_position.x < destination.x)
-    {
-      // Get the wave elevation if wave is simulated.
-      double wave_elevation = 0.0;
-      if(world.wave)
-      {  
-        wave_elevation = wave_get_elevation(world.wave, 
-                                            &world.asv.cog_position, 
-                                            run_time);
-      }
-
-      // Set the propeller thrust and orientation.
-      asv_propeller_set_thrust(&world.asv.propellers[0], 
-                               5.0,
-                               propeller_orientation);
-      asv_propeller_set_thrust(&world.asv.propellers[1], 
-                               5.0,
-                               propeller_orientation);
-      asv_propeller_set_thrust(&world.asv.propellers[2], 
-                               5.0,
-                               propeller_orientation);
-      asv_propeller_set_thrust(&world.asv.propellers[3], 
-                               5.0,
-                               propeller_orientation);
-
-      // Get the asv dynamics for the current time step.
-      world_set_frame(&world, run_time);
-
-      // Record the simulated data.
-      if(t < BUFFER_SIZE)
-      {
-        run_time = (t*time_step_size)/1000.0; // seconds
-        simulation_data[t].time = run_time;
-        simulation_data[t].wave_elevation = wave_elevation;
-        simulation_data[t].cog_x = world.asv.cog_position.x;
-        simulation_data[t].cog_y = world.asv.cog_position.y;
-        simulation_data[t].cog_z = world.asv.cog_position.z -
-                                  (world.asv.spec.cog.z - world.asv.spec.T);
-        simulation_data[t].heel = world.asv.attitude.heel * 180.0/PI;
-        simulation_data[t].trim = world.asv.attitude.trim * 180.0/PI;
-        simulation_data[t].heel = world.asv.attitude.heading * 180.0/PI;
-        ++t;
-      }
-      else
-      {
-        fprintf(stderr, "Error: no buffer space for simulated data. \n");
-        break;
-        //return 0;
-      }     
-    }
-    // Stop clock.
-    end = clock();
-
-    // Record the results.
-    // Open output text file. 
-    char* in_file = argv[1];
-    char out_file[120];
-    if(strlen(in_file) > 114)
-    {
-      fprintf(stderr, "Error. Filename too long. Cannot create output file.\n");
-      return 1;
-    }
-    for(int i = 0; i<strlen(in_file)-4; ++i)
-    {
-      out_file[i] = in_file[i];
-    }
-    sprintf(out_file+strlen(in_file)-4, "_%.2f.txt", h);
-    FILE* fp;
-    if(!(fp = fopen(out_file, "w")))
-    {
-      fprintf(stderr, "Error. Cannot open output file %s.\n", out_file);
-      return 1;
-    }
-    // Print the results to the file
-    fprintf(fp, "# task duration = %f seconds.\n", run_time);
-    fprintf(fp, "# time taken for simulation = %f sec. \n", 
-            ((double)(end - start)) / CLOCKS_PER_SEC);
-    
-    fprintf(fp, "#[01]time(sec)  "
-               "[02]wave_elevation(m)  " 
-               "[03]cog_x(m)  "
-               "[04]cog_y(m)  "
-               "[05]cog_z(m)  "
-               "[06]heel(deg)  "
-               "[07]trim(deg)  "
-               "[08]heading(deg) " 
-               "\n");
-    for(int i = 0; i < t; ++i)
-    {
-      fprintf(fp, "%f %f %f %f %f %f %f %f %f %f %f %f \n", 
-              simulation_data[i].time,
-              simulation_data[i].wave_elevation,
-              simulation_data[i].cog_x, 
-              simulation_data[i].cog_y, 
-              simulation_data[i].cog_z, 
-              simulation_data[i].heel, 
-              simulation_data[i].trim, 
-              simulation_data[i].heading);
-    }
-
-    fprintf(stdout, "--> task duration = %f seconds. \n", run_time);
-    fprintf(stdout, "--> time taken for simulation = %f sec. \n", 
-            ((double)(end - start)) / CLOCKS_PER_SEC);
-    fprintf(stdout, "--> simulation data written to file %s. \n", 
-            out_file);
-    fclose(fp);
-  }
-  
-  world_clean(&world);
-  fprintf(stdout, "End simulation. \n");
-=======
   // vehicle specification
   struct Asv_specification asv_spec;
   asv_spec.L_wl      = 0.3;
@@ -346,7 +167,6 @@
 
     fclose(fp);
   }
->>>>>>> 5328d9ff
 
   return 0;
 }